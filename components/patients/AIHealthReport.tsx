'use client'

import { useState, useCallback, useEffect } from 'react'
import { PatientProfile, PatientMedication, VitalSign, PatientDocument } from '@/types/medical'
import { HealthReport } from '@/types/providers'
import { SparklesIcon, ArrowPathIcon, PrinterIcon, ClipboardDocumentIcon, ClockIcon } from '@heroicons/react/24/outline'
import { logger } from '@/lib/logger'
import toast from 'react-hot-toast'
import { auth } from '@/lib/firebase'
import ReactMarkdown from 'react-markdown'
import remarkGfm from 'remark-gfm'
import ImageLightbox from '@/components/ui/ImageLightbox'
import HistoricalReportsModal from '@/components/providers/HistoricalReportsModal'

interface AIHealthReportProps {
  patient: PatientProfile
  medications: PatientMedication[]
  vitals: VitalSign[]
  documents: PatientDocument[]
  todayMeals: any[]
  weightData: any[]
  stepsData: any[]
}

export function AIHealthReport({
  patient,
  medications,
  vitals,
  documents,
  todayMeals,
  weightData,
  stepsData
}: AIHealthReportProps) {
  const [loading, setLoading] = useState(true)
  const [generating, setGenerating] = useState(false)
  const [healthReport, setHealthReport] = useState<HealthReport | null>(null)
  const [lightboxImage, setLightboxImage] = useState<{ url: string; alt: string } | null>(null)
  const [checkedItems, setCheckedItems] = useState<Set<string>>(new Set())
  const [showHistoryModal, setShowHistoryModal] = useState(false)

  // Fetch today's report on component mount
  useEffect(() => {
    const fetchTodayReport = async () => {
      try {
        setLoading(true)
        const today = new Date().toISOString().split('T')[0] // YYYY-MM-DD format
        logger.info('[AI Health Report] Fetching today\'s report', { patientId: patient.id, date: today })

        const user = auth.currentUser
        if (!user) {
          throw new Error('Not authenticated')
        }
        const token = await user.getIdToken()

        // Try to fetch today's report
        const response = await fetch(`/api/patients/${patient.id}/health-reports?date=${today}`, {
          headers: {
            'Authorization': `Bearer ${token}`
          }
        })

        if (!response.ok) {
          throw new Error('Failed to fetch health report')
        }

        const data = await response.json()

        if (data.report) {
          // Report exists - fetch it with view tracking
          logger.info('[AI Health Report] Today\'s report found, fetching with view tracking', {
            reportId: data.report.id
          })
          const viewResponse = await fetch(`/api/patients/${patient.id}/health-reports/${data.report.id}`, {
            headers: {
              'Authorization': `Bearer ${token}`
            }
          })

          if (viewResponse.ok) {
            const viewData = await viewResponse.json()
            setHealthReport(viewData.report)
            logger.info('[AI Health Report] Report loaded and view tracked', {
              reportId: data.report.id,
              viewCount: viewData.report.viewCount
            })
          } else {
            // Fallback to the report from the first fetch
            setHealthReport(data.report)
          }
        } else {
          // No report exists for today - auto-generate it
          logger.info('[AI Health Report] No report found for today, auto-generating')
          await generateNewReport()
        }
      } catch (error: any) {
        const err = error instanceof Error ? error : new Error(String(error))
        logger.error('[AI Health Report] Error fetching today\'s report', err)
        toast.error('Failed to load health report')
      } finally {
        setLoading(false)
      }
    }

    if (patient.id) {
      fetchTodayReport()
    }
  }, [patient.id])

  // Generate or regenerate a report
  const generateNewReport = async (regenerate = false) => {
    try {
      setGenerating(true)
      const today = new Date().toISOString().split('T')[0]
      logger.info('[AI Health Report] Generating report', {
        patientId: patient.id,
        regenerate
      })

      const user = auth.currentUser
      if (!user) {
        throw new Error('Not authenticated')
      }
      const token = await user.getIdToken()

      const response = await fetch(`/api/patients/${patient.id}/health-reports`, {
        method: 'POST',
        headers: {
          'Content-Type': 'application/json',
          'Authorization': `Bearer ${token}`
        },
        body: JSON.stringify({
          reportDate: today,
          regenerate
        })
      })

      if (!response.ok) {
        const errorData = await response.json().catch(() => ({}))
        console.error('[AI Health Report] API Error Details:', {
          status: response.status,
          statusText: response.statusText,
          errorData
        })
        const error = new Error(errorData.details || errorData.error || `API Error: ${response.status} ${response.statusText}`)
        logger.error('[AI Health Report] API Error', error)
        throw error
      }

      const data = await response.json()
      setHealthReport(data.report)
      setCheckedItems(new Set()) // Reset checkboxes when new report is generated
      toast.success(regenerate ? 'Report regenerated successfully!' : 'Report generated successfully!')
      logger.info('[AI Health Report] Report generated', {
        reportId: data.report.id,
        regenerate
      })

    } catch (error: any) {
      console.error('[AI Health Report] Full Error:', error)
      const err = error instanceof Error ? error : new Error(String(error))
      logger.error('[AI Health Report] Error generating report', err)
      toast.error(error.message || 'Failed to generate health report')
    } finally {
      setGenerating(false)
    }
  }

  const handleRegenerateReport = () => {
    generateNewReport(true)
  }

  const handlePrint = useCallback(() => {
    if (!healthReport) return

    // Create a print-friendly window
    const printWindow = window.open('', '_blank')
    if (!printWindow) {
      toast.error('Please allow pop-ups to print the report')
      return
    }

    const printContent = `
      <!DOCTYPE html>
      <html>
        <head>
          <meta charset="utf-8">
          <title>Health Summary Report - ${patient.name} - ${healthReport.reportDate}</title>
          <style>
            @page {
              margin: 0.75in;
              size: letter;
            }
            body {
              font-family: 'Georgia', 'Times New Roman', serif;
              font-size: 11pt;
              line-height: 1.6;
              color: #000;
              max-width: 100%;
            }
            h1 {
              font-size: 18pt;
              font-weight: bold;
              margin-top: 0;
              margin-bottom: 12pt;
              border-bottom: 2pt solid #333;
              padding-bottom: 8pt;
            }
            h2 {
              font-size: 14pt;
              font-weight: bold;
              margin-top: 16pt;
              margin-bottom: 8pt;
              border-bottom: 1pt solid #666;
              padding-bottom: 4pt;
            }
            h3 {
              font-size: 12pt;
              font-weight: bold;
              margin-top: 12pt;
              margin-bottom: 6pt;
            }
            p {
              margin: 8pt 0;
            }
            table {
              width: 100%;
              border-collapse: collapse;
              margin: 12pt 0;
              font-size: 10pt;
            }
            th {
              background-color: #f0f0f0;
              font-weight: bold;
              text-align: left;
              padding: 6pt 8pt;
              border: 1pt solid #ccc;
            }
            td {
              padding: 6pt 8pt;
              border: 1pt solid #ccc;
            }
            tr:nth-child(even) {
              background-color: #f9f9f9;
            }
            ul, ol {
              margin: 8pt 0;
              padding-left: 24pt;
            }
            li {
              margin: 4pt 0;
            }
            hr {
              border: none;
              border-top: 1pt solid #ccc;
              margin: 16pt 0;
            }
            strong {
              font-weight: bold;
            }
            .checkbox-item {
              margin: 4pt 0;
              display: flex;
              align-items: start;
            }
            .checkbox {
              width: 12pt;
              height: 12pt;
              border: 1pt solid #333;
              margin-right: 8pt;
              flex-shrink: 0;
              margin-top: 2pt;
            }
            img {
              max-width: 100%;
              height: auto;
              margin: 12pt 0;
              border: 1pt solid #ccc;
            }
            @media print {
              body {
                print-color-adjust: exact;
                -webkit-print-color-adjust: exact;
              }
            }
          </style>
        </head>
        <body>
          ${healthReport.report ? convertMarkdownToHtml(healthReport.report) : ''}
        </body>
      </html>
    `

    printWindow.document.write(printContent)
    printWindow.document.close()

    // Wait for images to load before printing
    printWindow.onload = () => {
      printWindow.print()
    }
  }, [healthReport, patient.name])

  // Simple markdown to HTML converter for printing
  const convertMarkdownToHtml = (markdown: string): string => {
    let html = markdown

    // Convert headers
    html = html.replace(/^# (.+)$/gm, '<h1>$1</h1>')
    html = html.replace(/^## (.+)$/gm, '<h2>$1</h2>')
    html = html.replace(/^### (.+)$/gm, '<h3>$1</h3>')

    // Convert bold
    html = html.replace(/\*\*(.+?)\*\*/g, '<strong>$1</strong>')

    // Convert checkboxes
    html = html.replace(/- \[ \] (.+)/g, '<div class="checkbox-item"><div class="checkbox"></div><span>$1</span></div>')
    html = html.replace(/- \[x\] (.+)/g, '<div class="checkbox-item"><div class="checkbox">✓</div><span>$1</span></div>')

    // Convert unordered lists (but not checkboxes)
    html = html.replace(/^- (?!\[)(.+)$/gm, '<li>$1</li>')
    html = html.replace(/(<li>.*<\/li>\n?)+/g, '<ul>$&</ul>')

    // Convert numbered lists
    html = html.replace(/^\d+\. (.+)$/gm, '<li>$1</li>')
    html = html.replace(/(<li>.*<\/li>\n?)+/g, (match) => {
      if (!match.includes('<ul>')) {
        return '<ol>' + match + '</ol>'
      }
      return match
    })

    // Convert horizontal rules
    html = html.replace(/^---$/gm, '<hr>')

    // Convert tables (basic)
    html = html.replace(/\|(.+)\|/g, (match, content) => {
      const cells = content.split('|').map((cell: string) => cell.trim())
      const isHeader = html.indexOf(match) === html.indexOf('|')
      const tag = isHeader ? 'th' : 'td'
      return '<tr>' + cells.map((cell: string) => `<${tag}>${cell}</${tag}>`).join('') + '</tr>'
    })
    html = html.replace(/(<tr>.*<\/tr>\n?)+/g, '<table>$&</table>')

    // Remove table separator rows
    html = html.replace(/<tr><td>-+<\/td>.*?<\/tr>/g, '')

    // Convert images
    html = html.replace(/!\[([^\]]*)\]\(([^\)]+)\)/g, '<img src="$2" alt="$1">')

    // Convert paragraphs
    html = html.replace(/^(?!<[h|u|o|t|d|hr|img])(.+)$/gm, '<p>$1</p>')

    return html
  }

  const handleCopy = useCallback(() => {
    if (!healthReport) return
    navigator.clipboard.writeText(healthReport.report).then(() => {
      toast.success('Report copied to clipboard!')
    }).catch((err) => {
      logger.error('[AI Health Report] Error copying to clipboard', err)
      toast.error('Failed to copy report')
    })
  }, [healthReport])

  return (
<<<<<<< HEAD
    <>
      <div className="bg-gradient-to-br from-purple-50 to-blue-50 dark:from-purple-900/20 dark:to-blue-900/20 rounded-lg border-2 border-purple-200 dark:border-purple-700 p-6">
        <div className="flex items-center justify-between mb-4">
          <div className="flex items-center gap-3">
            <div className="w-10 h-10 rounded-full bg-purple-500 flex items-center justify-center">
              <SparklesIcon className="w-6 h-6 text-white" />
            </div>
            <div>
              <h3 className="font-bold text-foreground text-lg">Health Summary</h3>
              <p className="text-xs text-muted-foreground">
                {healthReport?.generatedAt
                  ? `Generated ${new Date(healthReport.generatedAt).toLocaleString()}`
                  : 'Daily auto-generated health analysis'}
              </p>
            </div>
=======
    <div className="bg-gradient-to-br from-purple-50 to-blue-50 dark:from-purple-900/20 dark:to-blue-900/20 rounded-lg border-2 border-purple-200 dark:border-purple-700 p-6">
      <div className="flex items-center justify-between mb-4">
        <div className="flex items-center gap-3">
          <div className="w-10 h-10 rounded-full bg-purple-500 flex items-center justify-center">
            <SparklesIcon className="w-6 h-6 text-white" />
          </div>
          <div>
            <h3 className="font-bold text-foreground text-lg">Health Summary</h3>
            <p className="text-xs text-muted-foreground">
              {lastGenerated ? `Generated ${lastGenerated.toLocaleString()}` : 'Comprehensive health analysis'}
            </p>
>>>>>>> 521cda1c
          </div>
          <div className="flex items-center gap-2">
            {healthReport && (
              <>
                <button
                  onClick={handleCopy}
                  className="flex items-center gap-1.5 px-3 py-2 bg-gray-100 hover:bg-gray-200 dark:bg-gray-700 dark:hover:bg-gray-600 text-foreground rounded-lg transition-colors text-sm font-medium"
                  title="Copy to clipboard"
                >
                  <ClipboardDocumentIcon className="w-4 h-4" />
                  <span>Copy</span>
                </button>
                <button
                  onClick={handlePrint}
                  className="flex items-center gap-1.5 px-3 py-2 bg-gray-100 hover:bg-gray-200 dark:bg-gray-700 dark:hover:bg-gray-600 text-foreground rounded-lg transition-colors text-sm font-medium"
                  title="Print report"
                >
                  <PrinterIcon className="w-4 h-4" />
                  <span>Print</span>
                </button>
                <button
                  onClick={() => setShowHistoryModal(true)}
                  className="flex items-center gap-1.5 px-3 py-2 bg-purple-100 hover:bg-purple-200 dark:bg-purple-900/30 dark:hover:bg-purple-900/50 text-purple-700 dark:text-purple-300 rounded-lg transition-colors text-sm font-medium"
                  title="View historical reports"
                >
                  <ClockIcon className="w-4 h-4" />
                  <span>View History</span>
                </button>
              </>
            )}
<<<<<<< HEAD
            <button
              onClick={handleRegenerateReport}
              disabled={generating || loading}
              className="flex items-center gap-2 px-4 py-2 bg-purple-600 hover:bg-purple-700 text-white rounded-lg transition-colors font-medium disabled:opacity-50 disabled:cursor-not-allowed"
            >
              {generating ? (
                <>
                  <ArrowPathIcon className="w-5 h-5 animate-spin" />
                  <span>Regenerating...</span>
                </>
              ) : (
                <>
                  <ArrowPathIcon className="w-5 h-5" />
                  <span>Regenerate</span>
                </>
              )}
            </button>
          </div>
=======
          </button>
        </div>
      </div>

      {!report && !generating && (
        <div className="text-center py-8">
          <SparklesIcon className="w-16 h-16 mx-auto text-purple-300 dark:text-purple-600 mb-3" />
          <p className="text-muted-foreground mb-4">
            Click the button above to generate a comprehensive health summary analyzing:
          </p>
          <ul className="text-sm text-muted-foreground space-y-1 text-left max-w-md mx-auto">
            <li>✓ Vital signs and health metrics</li>
            <li>✓ Weight trends and progress</li>
            <li>✓ Nutrition and meal patterns</li>
            <li>✓ Activity and step tracking</li>
            <li>✓ Current medications</li>
            <li>✓ Medical documents and history</li>
          </ul>
>>>>>>> 521cda1c
        </div>

        {loading && !generating && (
          <div className="text-center py-12">
            <div className="animate-pulse space-y-4">
              <div className="h-4 bg-purple-200 dark:bg-purple-800 rounded w-3/4 mx-auto"></div>
              <div className="h-4 bg-purple-200 dark:bg-purple-800 rounded w-full"></div>
              <div className="h-4 bg-purple-200 dark:bg-purple-800 rounded w-5/6 mx-auto"></div>
              <div className="h-4 bg-purple-200 dark:bg-purple-800 rounded w-full"></div>
              <div className="h-4 bg-purple-200 dark:bg-purple-800 rounded w-2/3 mx-auto"></div>
            </div>
            <p className="text-purple-600 dark:text-purple-400 mt-4 text-sm">
              Loading today's health report...
            </p>
          </div>
<<<<<<< HEAD
        )}

        {generating && (
          <div className="text-center py-12">
            <div className="animate-pulse space-y-4">
              <div className="h-4 bg-purple-200 dark:bg-purple-800 rounded w-3/4 mx-auto"></div>
              <div className="h-4 bg-purple-200 dark:bg-purple-800 rounded w-full"></div>
              <div className="h-4 bg-purple-200 dark:bg-purple-800 rounded w-5/6 mx-auto"></div>
              <div className="h-4 bg-purple-200 dark:bg-purple-800 rounded w-full"></div>
              <div className="h-4 bg-purple-200 dark:bg-purple-800 rounded w-2/3 mx-auto"></div>
            </div>
            <p className="text-purple-600 dark:text-purple-400 mt-4 text-sm">
              Generating health report...
            </p>
          </div>
        )}

        {healthReport && !generating && !loading && (
          <div className="bg-white dark:bg-gray-800 rounded-lg p-6 prose prose-sm dark:prose-invert max-w-none max-h-[600px] overflow-y-auto">
            <ReactMarkdown
              remarkPlugins={[remarkGfm]}
              components={{
                table: ({ node, ...props }) => (
                  <table className="min-w-full divide-y divide-gray-300 dark:divide-gray-600 my-4" {...props} />
                ),
                thead: ({ node, ...props }) => (
                  <thead className="bg-gray-50 dark:bg-gray-700" {...props} />
                ),
                th: ({ node, ...props }) => (
                  <th className="px-3 py-2 text-left text-xs font-semibold text-gray-900 dark:text-gray-100 uppercase tracking-wider" {...props} />
                ),
                td: ({ node, ...props }) => (
                  <td className="px-3 py-2 text-sm text-gray-700 dark:text-gray-300 whitespace-nowrap" {...props} />
                ),
                tr: ({ node, ...props }) => (
                  <tr className="border-b border-gray-200 dark:border-gray-700" {...props} />
                ),
                h1: ({ node, ...props }) => (
                  <h1 className="text-3xl font-bold mt-6 mb-4 text-foreground" {...props} />
                ),
                h2: ({ node, ...props }) => (
                  <h2 className="text-2xl font-bold mt-6 mb-3 text-foreground border-b border-gray-300 dark:border-gray-600 pb-2" {...props} />
                ),
                h3: ({ node, ...props }) => (
                  <h3 className="text-xl font-semibold mt-4 mb-2 text-foreground" {...props} />
                ),
                p: ({ node, children, ...props }) => {
                  // Check if children contain block elements (like divs from images)
                  const hasBlockChild = Array.isArray(children) && children.some(
                    (child: any) => child?.type === 'div' || (child?.props?.node?.tagName === 'img')
                  )

                  // If contains block elements, render as div instead of p
                  if (hasBlockChild) {
                    return <div className="my-3 text-foreground leading-relaxed" {...props}>{children}</div>
                  }
=======
          <p className="text-purple-600 dark:text-purple-400 mt-4 text-sm">
            Analyzing health data...
          </p>
        </div>
      )}
>>>>>>> 521cda1c

                  return <p className="my-3 text-foreground leading-relaxed" {...props}>{children}</p>
                },
                ul: ({ node, ...props }) => (
                  <ul className="my-3 ml-6 list-disc text-foreground space-y-1" {...props} />
                ),
                ol: ({ node, ...props }) => (
                  <ol className="my-3 ml-6 list-decimal text-foreground space-y-1" {...props} />
                ),
                li: ({ node, children, ...props }) => {
                  // Check if this is a checkbox list item (task list)
                  const childrenArray = Array.isArray(children) ? children : [children]
                  const firstChild = childrenArray[0]

                  // Check for markdown task list syntax: "[ ]" or "[x]"
                  if (typeof firstChild === 'string') {
                    const checkboxMatch = firstChild.match(/^\[([ x])\]\s*(.*)/)
                    if (checkboxMatch) {
                      const isChecked = checkboxMatch[1] === 'x'
                      const text = checkboxMatch[2]
                      const itemKey = text.substring(0, 50) // Use first 50 chars as key

                      const localChecked = checkedItems.has(itemKey) || isChecked

                      return (
                        <li className="flex items-start gap-2 text-foreground" {...props}>
                          <input
                            type="checkbox"
                            checked={localChecked}
                            onChange={() => {
                              setCheckedItems(prev => {
                                const next = new Set(prev)
                                if (next.has(itemKey)) {
                                  next.delete(itemKey)
                                } else {
                                  next.add(itemKey)
                                }
                                return next
                              })
                            }}
                            className="mt-1 w-4 h-4 text-purple-600 border-gray-300 rounded focus:ring-purple-500 cursor-pointer"
                          />
                          <span className={localChecked ? 'line-through text-muted-foreground' : ''}>
                            {text}
                            {childrenArray.slice(1)}
                          </span>
                        </li>
                      )
                    }
                  }

                  return <li className="text-foreground" {...props}>{children}</li>
                },
                hr: ({ node, ...props }) => (
                  <hr className="my-6 border-gray-300 dark:border-gray-600" {...props} />
                ),
                strong: ({ node, ...props }) => (
                  <strong className="font-semibold text-foreground" {...props} />
                ),
                img: ({ node, src, alt, ...props }) => {
                  const imageUrl = typeof src === 'string' ? src : ''
                  return (
                    <span className="inline-block my-4 relative group">
                      <img
                        src={imageUrl}
                        alt={alt || 'Image'}
                        className="max-w-full h-auto rounded-lg border border-gray-300 dark:border-gray-600 cursor-pointer hover:opacity-90 transition-opacity"
                        onClick={() => setLightboxImage({ url: imageUrl, alt: alt || 'Image' })}
                        {...props}
                      />
                      <span className="absolute top-2 right-2 opacity-0 group-hover:opacity-100 transition-opacity bg-black/50 rounded-full p-2 inline-block">
                        <svg className="w-5 h-5 text-white" fill="none" stroke="currentColor" viewBox="0 0 24 24">
                          <path strokeLinecap="round" strokeLinejoin="round" strokeWidth={2} d="M21 21l-6-6m2-5a7 7 0 11-14 0 7 7 0 0114 0zM10 7v6m3-3H7" />
                        </svg>
                      </span>
                    </span>
                  )
                },
              }}
            >
              {healthReport.report}
            </ReactMarkdown>
          </div>
        )}

        {lightboxImage && (
          <ImageLightbox
            imageUrl={lightboxImage.url}
            alt={lightboxImage.alt}
            onClose={() => setLightboxImage(null)}
          />
        )}

        {healthReport && (
          <div className="mt-4 p-3 bg-amber-50 dark:bg-amber-900/20 border border-amber-200 dark:border-amber-800 rounded-lg">
            <p className="text-xs text-amber-800 dark:text-amber-200">
              <strong>Important:</strong> This automated summary is for informational purposes only and should not replace professional medical advice.
              Always consult with qualified healthcare providers for medical decisions.
            </p>
          </div>
        )}
      </div>

      {/* Historical Reports Modal */}
      {showHistoryModal && (
        <HistoricalReportsModal
          isOpen={showHistoryModal}
          onClose={() => setShowHistoryModal(false)}
          patientId={patient.id}
          patientName={patient.name}
          initialReportDate={healthReport?.reportDate}
        />
      )}
<<<<<<< HEAD
    </>
=======

      {report && (
        <div className="mt-4 p-3 bg-amber-50 dark:bg-amber-900/20 border border-amber-200 dark:border-amber-800 rounded-lg">
          <p className="text-xs text-amber-800 dark:text-amber-200">
            <strong>⚠️ Important:</strong> This automated summary is for informational purposes only and should not replace professional medical advice.
            Always consult with qualified healthcare providers for medical decisions.
          </p>
        </div>
      )}
    </div>
>>>>>>> 521cda1c
  )
}<|MERGE_RESOLUTION|>--- conflicted
+++ resolved
@@ -1,16 +1,14 @@
 'use client'
 
-import { useState, useCallback, useEffect } from 'react'
+import { useState, useCallback } from 'react'
 import { PatientProfile, PatientMedication, VitalSign, PatientDocument } from '@/types/medical'
-import { HealthReport } from '@/types/providers'
-import { SparklesIcon, ArrowPathIcon, PrinterIcon, ClipboardDocumentIcon, ClockIcon } from '@heroicons/react/24/outline'
+import { SparklesIcon, ArrowPathIcon, PrinterIcon, ClipboardDocumentIcon } from '@heroicons/react/24/outline'
 import { logger } from '@/lib/logger'
 import toast from 'react-hot-toast'
 import { auth } from '@/lib/firebase'
 import ReactMarkdown from 'react-markdown'
 import remarkGfm from 'remark-gfm'
 import ImageLightbox from '@/components/ui/ImageLightbox'
-import HistoricalReportsModal from '@/components/providers/HistoricalReportsModal'
 
 interface AIHealthReportProps {
   patient: PatientProfile
@@ -31,106 +29,38 @@
   weightData,
   stepsData
 }: AIHealthReportProps) {
-  const [loading, setLoading] = useState(true)
   const [generating, setGenerating] = useState(false)
-  const [healthReport, setHealthReport] = useState<HealthReport | null>(null)
+  const [report, setReport] = useState<string | null>(null)
+  const [lastGenerated, setLastGenerated] = useState<Date | null>(null)
   const [lightboxImage, setLightboxImage] = useState<{ url: string; alt: string } | null>(null)
   const [checkedItems, setCheckedItems] = useState<Set<string>>(new Set())
-  const [showHistoryModal, setShowHistoryModal] = useState(false)
-
-  // Fetch today's report on component mount
-  useEffect(() => {
-    const fetchTodayReport = async () => {
-      try {
-        setLoading(true)
-        const today = new Date().toISOString().split('T')[0] // YYYY-MM-DD format
-        logger.info('[AI Health Report] Fetching today\'s report', { patientId: patient.id, date: today })
-
-        const user = auth.currentUser
-        if (!user) {
-          throw new Error('Not authenticated')
-        }
-        const token = await user.getIdToken()
-
-        // Try to fetch today's report
-        const response = await fetch(`/api/patients/${patient.id}/health-reports?date=${today}`, {
-          headers: {
-            'Authorization': `Bearer ${token}`
-          }
-        })
-
-        if (!response.ok) {
-          throw new Error('Failed to fetch health report')
-        }
-
-        const data = await response.json()
-
-        if (data.report) {
-          // Report exists - fetch it with view tracking
-          logger.info('[AI Health Report] Today\'s report found, fetching with view tracking', {
-            reportId: data.report.id
-          })
-          const viewResponse = await fetch(`/api/patients/${patient.id}/health-reports/${data.report.id}`, {
-            headers: {
-              'Authorization': `Bearer ${token}`
-            }
-          })
-
-          if (viewResponse.ok) {
-            const viewData = await viewResponse.json()
-            setHealthReport(viewData.report)
-            logger.info('[AI Health Report] Report loaded and view tracked', {
-              reportId: data.report.id,
-              viewCount: viewData.report.viewCount
-            })
-          } else {
-            // Fallback to the report from the first fetch
-            setHealthReport(data.report)
-          }
-        } else {
-          // No report exists for today - auto-generate it
-          logger.info('[AI Health Report] No report found for today, auto-generating')
-          await generateNewReport()
-        }
-      } catch (error: any) {
-        const err = error instanceof Error ? error : new Error(String(error))
-        logger.error('[AI Health Report] Error fetching today\'s report', err)
-        toast.error('Failed to load health report')
-      } finally {
-        setLoading(false)
-      }
-    }
-
-    if (patient.id) {
-      fetchTodayReport()
-    }
-  }, [patient.id])
-
-  // Generate or regenerate a report
-  const generateNewReport = async (regenerate = false) => {
+
+  const generateReport = async () => {
     try {
       setGenerating(true)
-      const today = new Date().toISOString().split('T')[0]
-      logger.info('[AI Health Report] Generating report', {
-        patientId: patient.id,
-        regenerate
-      })
-
+      logger.info('[AI Health Report] Generating report', { patientId: patient.id })
+
+      // Get auth token
       const user = auth.currentUser
       if (!user) {
         throw new Error('Not authenticated')
       }
       const token = await user.getIdToken()
 
-      const response = await fetch(`/api/patients/${patient.id}/health-reports`, {
+      const response = await fetch(`/api/patients/${patient.id}/ai-health-report`, {
         method: 'POST',
         headers: {
           'Content-Type': 'application/json',
           'Authorization': `Bearer ${token}`
         },
         body: JSON.stringify({
-          reportDate: today,
-          regenerate
+          patient,
+          medications,
+          vitals: vitals.slice(0, 20), // Last 20 vitals
+          documents: documents.slice(0, 10), // Last 10 documents
+          todayMeals,
+          weightData: weightData.slice(0, 30), // Last 30 days
+          stepsData: stepsData.slice(0, 30) // Last 30 days
         })
       })
 
@@ -147,13 +77,10 @@
       }
 
       const data = await response.json()
-      setHealthReport(data.report)
+      setReport(data.report)
+      setLastGenerated(new Date())
       setCheckedItems(new Set()) // Reset checkboxes when new report is generated
-      toast.success(regenerate ? 'Report regenerated successfully!' : 'Report generated successfully!')
-      logger.info('[AI Health Report] Report generated', {
-        reportId: data.report.id,
-        regenerate
-      })
+      toast.success('Health report generated!')
 
     } catch (error: any) {
       console.error('[AI Health Report] Full Error:', error)
@@ -165,13 +92,7 @@
     }
   }
 
-  const handleRegenerateReport = () => {
-    generateNewReport(true)
-  }
-
   const handlePrint = useCallback(() => {
-    if (!healthReport) return
-
     // Create a print-friendly window
     const printWindow = window.open('', '_blank')
     if (!printWindow) {
@@ -184,7 +105,7 @@
       <html>
         <head>
           <meta charset="utf-8">
-          <title>Health Summary Report - ${patient.name} - ${healthReport.reportDate}</title>
+          <title>Health Summary Report - ${patient.name}</title>
           <style>
             @page {
               margin: 0.75in;
@@ -285,7 +206,7 @@
           </style>
         </head>
         <body>
-          ${healthReport.report ? convertMarkdownToHtml(healthReport.report) : ''}
+          ${report ? convertMarkdownToHtml(report) : ''}
         </body>
       </html>
     `
@@ -297,7 +218,7 @@
     printWindow.onload = () => {
       printWindow.print()
     }
-  }, [healthReport, patient.name])
+  }, [report, patient.name])
 
   // Simple markdown to HTML converter for printing
   const convertMarkdownToHtml = (markdown: string): string => {
@@ -353,33 +274,16 @@
   }
 
   const handleCopy = useCallback(() => {
-    if (!healthReport) return
-    navigator.clipboard.writeText(healthReport.report).then(() => {
+    if (!report) return
+    navigator.clipboard.writeText(report).then(() => {
       toast.success('Report copied to clipboard!')
     }).catch((err) => {
       logger.error('[AI Health Report] Error copying to clipboard', err)
       toast.error('Failed to copy report')
     })
-  }, [healthReport])
+  }, [report])
 
   return (
-<<<<<<< HEAD
-    <>
-      <div className="bg-gradient-to-br from-purple-50 to-blue-50 dark:from-purple-900/20 dark:to-blue-900/20 rounded-lg border-2 border-purple-200 dark:border-purple-700 p-6">
-        <div className="flex items-center justify-between mb-4">
-          <div className="flex items-center gap-3">
-            <div className="w-10 h-10 rounded-full bg-purple-500 flex items-center justify-center">
-              <SparklesIcon className="w-6 h-6 text-white" />
-            </div>
-            <div>
-              <h3 className="font-bold text-foreground text-lg">Health Summary</h3>
-              <p className="text-xs text-muted-foreground">
-                {healthReport?.generatedAt
-                  ? `Generated ${new Date(healthReport.generatedAt).toLocaleString()}`
-                  : 'Daily auto-generated health analysis'}
-              </p>
-            </div>
-=======
     <div className="bg-gradient-to-br from-purple-50 to-blue-50 dark:from-purple-900/20 dark:to-blue-900/20 rounded-lg border-2 border-purple-200 dark:border-purple-700 p-6">
       <div className="flex items-center justify-between mb-4">
         <div className="flex items-center gap-3">
@@ -391,57 +295,45 @@
             <p className="text-xs text-muted-foreground">
               {lastGenerated ? `Generated ${lastGenerated.toLocaleString()}` : 'Comprehensive health analysis'}
             </p>
->>>>>>> 521cda1c
           </div>
-          <div className="flex items-center gap-2">
-            {healthReport && (
+        </div>
+        <div className="flex items-center gap-2">
+          {report && (
+            <>
+              <button
+                onClick={handleCopy}
+                className="flex items-center gap-1.5 px-3 py-2 bg-gray-100 hover:bg-gray-200 dark:bg-gray-700 dark:hover:bg-gray-600 text-foreground rounded-lg transition-colors text-sm font-medium"
+                title="Copy to clipboard"
+              >
+                <ClipboardDocumentIcon className="w-4 h-4" />
+                <span>Copy</span>
+              </button>
+              <button
+                onClick={handlePrint}
+                className="flex items-center gap-1.5 px-3 py-2 bg-gray-100 hover:bg-gray-200 dark:bg-gray-700 dark:hover:bg-gray-600 text-foreground rounded-lg transition-colors text-sm font-medium"
+                title="Print report"
+              >
+                <PrinterIcon className="w-4 h-4" />
+                <span>Print</span>
+              </button>
+            </>
+          )}
+          <button
+            onClick={generateReport}
+            disabled={generating}
+            className="flex items-center gap-2 px-4 py-2 bg-purple-600 hover:bg-purple-700 text-white rounded-lg transition-colors font-medium disabled:opacity-50 disabled:cursor-not-allowed"
+          >
+            {generating ? (
               <>
-                <button
-                  onClick={handleCopy}
-                  className="flex items-center gap-1.5 px-3 py-2 bg-gray-100 hover:bg-gray-200 dark:bg-gray-700 dark:hover:bg-gray-600 text-foreground rounded-lg transition-colors text-sm font-medium"
-                  title="Copy to clipboard"
-                >
-                  <ClipboardDocumentIcon className="w-4 h-4" />
-                  <span>Copy</span>
-                </button>
-                <button
-                  onClick={handlePrint}
-                  className="flex items-center gap-1.5 px-3 py-2 bg-gray-100 hover:bg-gray-200 dark:bg-gray-700 dark:hover:bg-gray-600 text-foreground rounded-lg transition-colors text-sm font-medium"
-                  title="Print report"
-                >
-                  <PrinterIcon className="w-4 h-4" />
-                  <span>Print</span>
-                </button>
-                <button
-                  onClick={() => setShowHistoryModal(true)}
-                  className="flex items-center gap-1.5 px-3 py-2 bg-purple-100 hover:bg-purple-200 dark:bg-purple-900/30 dark:hover:bg-purple-900/50 text-purple-700 dark:text-purple-300 rounded-lg transition-colors text-sm font-medium"
-                  title="View historical reports"
-                >
-                  <ClockIcon className="w-4 h-4" />
-                  <span>View History</span>
-                </button>
+                <ArrowPathIcon className="w-5 h-5 animate-spin" />
+                <span>Generating...</span>
+              </>
+            ) : (
+              <>
+                <SparklesIcon className="w-5 h-5" />
+                <span>{report ? 'Regenerate' : 'Generate Report'}</span>
               </>
             )}
-<<<<<<< HEAD
-            <button
-              onClick={handleRegenerateReport}
-              disabled={generating || loading}
-              className="flex items-center gap-2 px-4 py-2 bg-purple-600 hover:bg-purple-700 text-white rounded-lg transition-colors font-medium disabled:opacity-50 disabled:cursor-not-allowed"
-            >
-              {generating ? (
-                <>
-                  <ArrowPathIcon className="w-5 h-5 animate-spin" />
-                  <span>Regenerating...</span>
-                </>
-              ) : (
-                <>
-                  <ArrowPathIcon className="w-5 h-5" />
-                  <span>Regenerate</span>
-                </>
-              )}
-            </button>
-          </div>
-=======
           </button>
         </div>
       </div>
@@ -460,202 +352,155 @@
             <li>✓ Current medications</li>
             <li>✓ Medical documents and history</li>
           </ul>
->>>>>>> 521cda1c
         </div>
-
-        {loading && !generating && (
-          <div className="text-center py-12">
-            <div className="animate-pulse space-y-4">
-              <div className="h-4 bg-purple-200 dark:bg-purple-800 rounded w-3/4 mx-auto"></div>
-              <div className="h-4 bg-purple-200 dark:bg-purple-800 rounded w-full"></div>
-              <div className="h-4 bg-purple-200 dark:bg-purple-800 rounded w-5/6 mx-auto"></div>
-              <div className="h-4 bg-purple-200 dark:bg-purple-800 rounded w-full"></div>
-              <div className="h-4 bg-purple-200 dark:bg-purple-800 rounded w-2/3 mx-auto"></div>
-            </div>
-            <p className="text-purple-600 dark:text-purple-400 mt-4 text-sm">
-              Loading today's health report...
-            </p>
+      )}
+
+      {generating && (
+        <div className="text-center py-12">
+          <div className="animate-pulse space-y-4">
+            <div className="h-4 bg-purple-200 dark:bg-purple-800 rounded w-3/4 mx-auto"></div>
+            <div className="h-4 bg-purple-200 dark:bg-purple-800 rounded w-full"></div>
+            <div className="h-4 bg-purple-200 dark:bg-purple-800 rounded w-5/6 mx-auto"></div>
+            <div className="h-4 bg-purple-200 dark:bg-purple-800 rounded w-full"></div>
+            <div className="h-4 bg-purple-200 dark:bg-purple-800 rounded w-2/3 mx-auto"></div>
           </div>
-<<<<<<< HEAD
-        )}
-
-        {generating && (
-          <div className="text-center py-12">
-            <div className="animate-pulse space-y-4">
-              <div className="h-4 bg-purple-200 dark:bg-purple-800 rounded w-3/4 mx-auto"></div>
-              <div className="h-4 bg-purple-200 dark:bg-purple-800 rounded w-full"></div>
-              <div className="h-4 bg-purple-200 dark:bg-purple-800 rounded w-5/6 mx-auto"></div>
-              <div className="h-4 bg-purple-200 dark:bg-purple-800 rounded w-full"></div>
-              <div className="h-4 bg-purple-200 dark:bg-purple-800 rounded w-2/3 mx-auto"></div>
-            </div>
-            <p className="text-purple-600 dark:text-purple-400 mt-4 text-sm">
-              Generating health report...
-            </p>
-          </div>
-        )}
-
-        {healthReport && !generating && !loading && (
-          <div className="bg-white dark:bg-gray-800 rounded-lg p-6 prose prose-sm dark:prose-invert max-w-none max-h-[600px] overflow-y-auto">
-            <ReactMarkdown
-              remarkPlugins={[remarkGfm]}
-              components={{
-                table: ({ node, ...props }) => (
-                  <table className="min-w-full divide-y divide-gray-300 dark:divide-gray-600 my-4" {...props} />
-                ),
-                thead: ({ node, ...props }) => (
-                  <thead className="bg-gray-50 dark:bg-gray-700" {...props} />
-                ),
-                th: ({ node, ...props }) => (
-                  <th className="px-3 py-2 text-left text-xs font-semibold text-gray-900 dark:text-gray-100 uppercase tracking-wider" {...props} />
-                ),
-                td: ({ node, ...props }) => (
-                  <td className="px-3 py-2 text-sm text-gray-700 dark:text-gray-300 whitespace-nowrap" {...props} />
-                ),
-                tr: ({ node, ...props }) => (
-                  <tr className="border-b border-gray-200 dark:border-gray-700" {...props} />
-                ),
-                h1: ({ node, ...props }) => (
-                  <h1 className="text-3xl font-bold mt-6 mb-4 text-foreground" {...props} />
-                ),
-                h2: ({ node, ...props }) => (
-                  <h2 className="text-2xl font-bold mt-6 mb-3 text-foreground border-b border-gray-300 dark:border-gray-600 pb-2" {...props} />
-                ),
-                h3: ({ node, ...props }) => (
-                  <h3 className="text-xl font-semibold mt-4 mb-2 text-foreground" {...props} />
-                ),
-                p: ({ node, children, ...props }) => {
-                  // Check if children contain block elements (like divs from images)
-                  const hasBlockChild = Array.isArray(children) && children.some(
-                    (child: any) => child?.type === 'div' || (child?.props?.node?.tagName === 'img')
-                  )
-
-                  // If contains block elements, render as div instead of p
-                  if (hasBlockChild) {
-                    return <div className="my-3 text-foreground leading-relaxed" {...props}>{children}</div>
-                  }
-=======
           <p className="text-purple-600 dark:text-purple-400 mt-4 text-sm">
             Analyzing health data...
           </p>
         </div>
       )}
->>>>>>> 521cda1c
-
-                  return <p className="my-3 text-foreground leading-relaxed" {...props}>{children}</p>
-                },
-                ul: ({ node, ...props }) => (
-                  <ul className="my-3 ml-6 list-disc text-foreground space-y-1" {...props} />
-                ),
-                ol: ({ node, ...props }) => (
-                  <ol className="my-3 ml-6 list-decimal text-foreground space-y-1" {...props} />
-                ),
-                li: ({ node, children, ...props }) => {
-                  // Check if this is a checkbox list item (task list)
-                  const childrenArray = Array.isArray(children) ? children : [children]
-                  const firstChild = childrenArray[0]
-
-                  // Check for markdown task list syntax: "[ ]" or "[x]"
-                  if (typeof firstChild === 'string') {
-                    const checkboxMatch = firstChild.match(/^\[([ x])\]\s*(.*)/)
-                    if (checkboxMatch) {
-                      const isChecked = checkboxMatch[1] === 'x'
-                      const text = checkboxMatch[2]
-                      const itemKey = text.substring(0, 50) // Use first 50 chars as key
-
-                      const localChecked = checkedItems.has(itemKey) || isChecked
-
-                      return (
-                        <li className="flex items-start gap-2 text-foreground" {...props}>
-                          <input
-                            type="checkbox"
-                            checked={localChecked}
-                            onChange={() => {
-                              setCheckedItems(prev => {
-                                const next = new Set(prev)
-                                if (next.has(itemKey)) {
-                                  next.delete(itemKey)
-                                } else {
-                                  next.add(itemKey)
-                                }
-                                return next
-                              })
-                            }}
-                            className="mt-1 w-4 h-4 text-purple-600 border-gray-300 rounded focus:ring-purple-500 cursor-pointer"
-                          />
-                          <span className={localChecked ? 'line-through text-muted-foreground' : ''}>
-                            {text}
-                            {childrenArray.slice(1)}
-                          </span>
-                        </li>
-                      )
-                    }
+
+      {report && !generating && (
+        <div className="bg-white dark:bg-gray-800 rounded-lg p-6 prose prose-sm dark:prose-invert max-w-none max-h-[600px] overflow-y-auto">
+          <ReactMarkdown
+            remarkPlugins={[remarkGfm]}
+            components={{
+              table: ({ node, ...props }) => (
+                <table className="min-w-full divide-y divide-gray-300 dark:divide-gray-600 my-4" {...props} />
+              ),
+              thead: ({ node, ...props }) => (
+                <thead className="bg-gray-50 dark:bg-gray-700" {...props} />
+              ),
+              th: ({ node, ...props }) => (
+                <th className="px-3 py-2 text-left text-xs font-semibold text-gray-900 dark:text-gray-100 uppercase tracking-wider" {...props} />
+              ),
+              td: ({ node, ...props }) => (
+                <td className="px-3 py-2 text-sm text-gray-700 dark:text-gray-300 whitespace-nowrap" {...props} />
+              ),
+              tr: ({ node, ...props }) => (
+                <tr className="border-b border-gray-200 dark:border-gray-700" {...props} />
+              ),
+              h1: ({ node, ...props }) => (
+                <h1 className="text-3xl font-bold mt-6 mb-4 text-foreground" {...props} />
+              ),
+              h2: ({ node, ...props }) => (
+                <h2 className="text-2xl font-bold mt-6 mb-3 text-foreground border-b border-gray-300 dark:border-gray-600 pb-2" {...props} />
+              ),
+              h3: ({ node, ...props }) => (
+                <h3 className="text-xl font-semibold mt-4 mb-2 text-foreground" {...props} />
+              ),
+              p: ({ node, children, ...props }) => {
+                // Check if children contain block elements (like divs from images)
+                const hasBlockChild = Array.isArray(children) && children.some(
+                  (child: any) => child?.type === 'div' || (child?.props?.node?.tagName === 'img')
+                )
+
+                // If contains block elements, render as div instead of p
+                if (hasBlockChild) {
+                  return <div className="my-3 text-foreground leading-relaxed" {...props}>{children}</div>
+                }
+
+                return <p className="my-3 text-foreground leading-relaxed" {...props}>{children}</p>
+              },
+              ul: ({ node, ...props }) => (
+                <ul className="my-3 ml-6 list-disc text-foreground space-y-1" {...props} />
+              ),
+              ol: ({ node, ...props }) => (
+                <ol className="my-3 ml-6 list-decimal text-foreground space-y-1" {...props} />
+              ),
+              li: ({ node, children, ...props }) => {
+                // Check if this is a checkbox list item (task list)
+                const childrenArray = Array.isArray(children) ? children : [children]
+                const firstChild = childrenArray[0]
+
+                // Check for markdown task list syntax: "[ ]" or "[x]"
+                if (typeof firstChild === 'string') {
+                  const checkboxMatch = firstChild.match(/^\[([ x])\]\s*(.*)/)
+                  if (checkboxMatch) {
+                    const isChecked = checkboxMatch[1] === 'x'
+                    const text = checkboxMatch[2]
+                    const itemKey = text.substring(0, 50) // Use first 50 chars as key
+
+                    const localChecked = checkedItems.has(itemKey) || isChecked
+
+                    return (
+                      <li className="flex items-start gap-2 text-foreground" {...props}>
+                        <input
+                          type="checkbox"
+                          checked={localChecked}
+                          onChange={() => {
+                            setCheckedItems(prev => {
+                              const next = new Set(prev)
+                              if (next.has(itemKey)) {
+                                next.delete(itemKey)
+                              } else {
+                                next.add(itemKey)
+                              }
+                              return next
+                            })
+                          }}
+                          className="mt-1 w-4 h-4 text-purple-600 border-gray-300 rounded focus:ring-purple-500 cursor-pointer"
+                        />
+                        <span className={localChecked ? 'line-through text-muted-foreground' : ''}>
+                          {text}
+                          {childrenArray.slice(1)}
+                        </span>
+                      </li>
+                    )
                   }
-
-                  return <li className="text-foreground" {...props}>{children}</li>
-                },
-                hr: ({ node, ...props }) => (
-                  <hr className="my-6 border-gray-300 dark:border-gray-600" {...props} />
-                ),
-                strong: ({ node, ...props }) => (
-                  <strong className="font-semibold text-foreground" {...props} />
-                ),
-                img: ({ node, src, alt, ...props }) => {
-                  const imageUrl = typeof src === 'string' ? src : ''
-                  return (
-                    <span className="inline-block my-4 relative group">
-                      <img
-                        src={imageUrl}
-                        alt={alt || 'Image'}
-                        className="max-w-full h-auto rounded-lg border border-gray-300 dark:border-gray-600 cursor-pointer hover:opacity-90 transition-opacity"
-                        onClick={() => setLightboxImage({ url: imageUrl, alt: alt || 'Image' })}
-                        {...props}
-                      />
-                      <span className="absolute top-2 right-2 opacity-0 group-hover:opacity-100 transition-opacity bg-black/50 rounded-full p-2 inline-block">
-                        <svg className="w-5 h-5 text-white" fill="none" stroke="currentColor" viewBox="0 0 24 24">
-                          <path strokeLinecap="round" strokeLinejoin="round" strokeWidth={2} d="M21 21l-6-6m2-5a7 7 0 11-14 0 7 7 0 0114 0zM10 7v6m3-3H7" />
-                        </svg>
-                      </span>
+                }
+
+                return <li className="text-foreground" {...props}>{children}</li>
+              },
+              hr: ({ node, ...props }) => (
+                <hr className="my-6 border-gray-300 dark:border-gray-600" {...props} />
+              ),
+              strong: ({ node, ...props }) => (
+                <strong className="font-semibold text-foreground" {...props} />
+              ),
+              img: ({ node, src, alt, ...props }) => {
+                const imageUrl = typeof src === 'string' ? src : ''
+                return (
+                  <span className="inline-block my-4 relative group">
+                    <img
+                      src={imageUrl}
+                      alt={alt || 'Image'}
+                      className="max-w-full h-auto rounded-lg border border-gray-300 dark:border-gray-600 cursor-pointer hover:opacity-90 transition-opacity"
+                      onClick={() => setLightboxImage({ url: imageUrl, alt: alt || 'Image' })}
+                      {...props}
+                    />
+                    <span className="absolute top-2 right-2 opacity-0 group-hover:opacity-100 transition-opacity bg-black/50 rounded-full p-2 inline-block">
+                      <svg className="w-5 h-5 text-white" fill="none" stroke="currentColor" viewBox="0 0 24 24">
+                        <path strokeLinecap="round" strokeLinejoin="round" strokeWidth={2} d="M21 21l-6-6m2-5a7 7 0 11-14 0 7 7 0 0114 0zM10 7v6m3-3H7" />
+                      </svg>
                     </span>
-                  )
-                },
-              }}
-            >
-              {healthReport.report}
-            </ReactMarkdown>
-          </div>
-        )}
-
-        {lightboxImage && (
-          <ImageLightbox
-            imageUrl={lightboxImage.url}
-            alt={lightboxImage.alt}
-            onClose={() => setLightboxImage(null)}
-          />
-        )}
-
-        {healthReport && (
-          <div className="mt-4 p-3 bg-amber-50 dark:bg-amber-900/20 border border-amber-200 dark:border-amber-800 rounded-lg">
-            <p className="text-xs text-amber-800 dark:text-amber-200">
-              <strong>Important:</strong> This automated summary is for informational purposes only and should not replace professional medical advice.
-              Always consult with qualified healthcare providers for medical decisions.
-            </p>
-          </div>
-        )}
-      </div>
-
-      {/* Historical Reports Modal */}
-      {showHistoryModal && (
-        <HistoricalReportsModal
-          isOpen={showHistoryModal}
-          onClose={() => setShowHistoryModal(false)}
-          patientId={patient.id}
-          patientName={patient.name}
-          initialReportDate={healthReport?.reportDate}
+                  </span>
+                )
+              },
+            }}
+          >
+            {report}
+          </ReactMarkdown>
+        </div>
+      )}
+
+      {lightboxImage && (
+        <ImageLightbox
+          imageUrl={lightboxImage.url}
+          alt={lightboxImage.alt}
+          onClose={() => setLightboxImage(null)}
         />
       )}
-<<<<<<< HEAD
-    </>
-=======
 
       {report && (
         <div className="mt-4 p-3 bg-amber-50 dark:bg-amber-900/20 border border-amber-200 dark:border-amber-800 rounded-lg">
@@ -666,6 +511,5 @@
         </div>
       )}
     </div>
->>>>>>> 521cda1c
   )
 }